--- conflicted
+++ resolved
@@ -827,13 +827,7 @@
   NODELET_INFO_STREAM("Start streaming frames");
   try
   {
-<<<<<<< HEAD
-    // need to implement a strategy for getting the imager type based on port information instead of ros_param input
-
-    // XXX: need to implement a nice strategy for getting the actual times
-=======
     // need to implement a nice strategy for getting the actual times
->>>>>>> 379d0443
     // from the camera which are registered to the frame data in the image
     // buffer.
 
@@ -849,32 +843,20 @@
     if (strcmp(this->imager_type_.c_str(), "3D") == 0)
     {
       fg_->Start(this->schema_mask_default_3d_);
-<<<<<<< HEAD
-      NODELET_INFO_STREAM("Framegabbber initialized with default 3D schema mask");
-=======
       NODELET_DEBUG_STREAM("Framegabbber initialized with default 3D schema mask");
->>>>>>> 379d0443
       fg_->OnNewFrame(std::bind(&ifm3d_ros::CameraNodelet::Callback3D, this, std::placeholders::_1));
     }
 
     else if (strcmp(this->imager_type_.c_str(), "2D") == 0)
     {
       fg_->Start(this->schema_mask_default_2d_);
-<<<<<<< HEAD
-      NODELET_INFO_STREAM("Framegabbber initialized with default 2D schema mask");
-=======
       NODELET_DEBUG_STREAM("Framegabbber initialized with default 2D schema mask");
->>>>>>> 379d0443
       fg_->OnNewFrame(std::bind(&ifm3d_ros::CameraNodelet::Callback2D, this, std::placeholders::_1));
     }
 
     else
     {
-<<<<<<< HEAD
-      NODELET_DEBUG_STREAM("Unknown imager type");
-=======
       NODELET_INFO_STREAM("Unknown imager type");
->>>>>>> 379d0443
     }
     this->last_frame_local_time_ = ros::Time::now();
 
