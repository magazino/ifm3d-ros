--- conflicted
+++ resolved
@@ -1,13 +1,3 @@
-<<<<<<< HEAD
-ARG BASE_IMAGE
-ARG BASE_IMAGE_TAG
-FROM $BASE_IMAGE:$BASE_IMAGE_TAG AS build
-
-ARG ROS_DISTRO=noetic
-ARG LSB_RELEASE=focal
-ARG CMAKE_VERSION=3.20.6
-ARG IFM3D_TAG=tags/v1.2.3
-=======
 ARG ARCH="amd64"
 ARG BASE_IMAGE="amd64/ros"
 ARG BUILD_IMAGE_TAG="noetic"
@@ -23,7 +13,6 @@
 ARG IFM3D_ROS_BRANCH
 ARG ARCH
 ARG UBUNTU_VERSION
->>>>>>> 379d0443
 
 # Create the ifm user
 RUN id ifm 2>/dev/null || useradd --uid 30000 --create-home -s /bin/bash -U ifm
@@ -40,122 +29,6 @@
     coreutils \
     cmake \
     wget \
-<<<<<<< HEAD
-    libssl-dev\
-    libboost-all-dev
-
-RUN apt-get clean
-
-# Install cmake
-RUN wget -O - "https://github.com/Kitware/CMake/releases/download/v${CMAKE_VERSION}/cmake-${CMAKE_VERSION}-linux-$(uname -i).tar.gz" \
-    | tar -xz --strip-components=1 -C /usr
-
-
-# clone and install ifm3d frmom tag
-ARG IFM3D_CLONE_REPO
-
-# | Flag name | Description | Default value |
-# | --------- | ----------- | ------------- |
-# | BUILD_MODULE_FRAMEGRABBER | Build the framegrabber module | ON |
-# | BUILD_MODULE_STLIMAGE | Build the stl image module (Only relies on standard c++ libraries) | OFF |
-# | BUILD_MODULE_IMAGE **DEPRECATED**| Build the image module (Depends on OpenCV and PCL) | OFF |
-# | BUILD_MODULE_OPENCV **DEPRECATED**| Build the OpenCV-only image container | OFF |
-# | BUILD_MODULE_TOOLS | Build the command-line utility | ON |
-# | BUILD_IN_DEPS | Download and build dependencies | ON |
-# | BUILD_MODULE_PYBIND11 | Build the ifm3dpy python package (it can also be installed directly through `pip`) | OFF |
-# | USE_LEGACY_COORDINATES | Use the legacy coordinates (ifm3d <= 0.92.x) with swapped axis | OFF |
-# | BUILD_MODULE_SWUPDATER | Build the swupdater module | ON |
-# | BUILD_SDK_PKG | Build install packages for development purposes | ON |
-# | FORCE_OPENCV3 | Force the build to require OpenCV 3 | OFF |
-# | FORCE_OPENCV2 | Force the build to require OpenCV 2.4 | OFF |
-# | BUILD_SHARED_LIBS | Build modules as shared libraries | ON |
-# | BUILD_EXAMPLES | Build the examples | OFF |
-# | BUILD_DOC | Build documentation | OFF |
-# | BUILD_TESTS | Build unit tests | ON
-# | BUILD_MODULE_PCICCLIENT | Build the pcicclient module | OFF |
-
-RUN cd /home/ifm/ \
-    && git clone ${IFM3D_CLONE_REPO} ifm3d \
-    && mkdir -p /home/ifm/ifm3d/build \
-    && cd /home/ifm/ifm3d/build \
-    && cmake -GNinja \
-    -DCMAKE_BUILD_TYPE=Release \
-    -DCMAKE_INSTALL_PREFIX=/install \
-    -DBUILD_MODULE_OPENCV=OFF \
-    -DBUILD_MODULE_PCICCLIENT=ON \
-    -DBUILD_MODULE_PYBIND11=OFF \
-    -DBUILD_MODULE_TOOLS=ON\
-    -DBUILD_MODULE_SWUPDATER=OFF\
-    -DBUILD_SDK_PKG=ON\
-    -DBUILD_EXAMPLES=OFF\
-    -DBUILD_TESTS=OFF\
-    .. \
-    && cmake --build . \
-    && cmake --build . --target install
-
-RUN cp -r /install/* /usr
-
-
-# Initialize catkin workspace
-RUN mkdir -p catkin_ws/ifm3d-ros/src
-RUN /bin/bash -c 'cd catkin_ws/ifm3d-ros/src; . /opt/ros/${ROS_DISTRO}/setup.bash; catkin_init_workspace'
-
-ADD . /home/ifm/catkin_ws/ifm3d-ros/src
-RUN cd /home/ifm/catkin_ws/ifm3d-ros/src
-RUN /bin/bash -c 'cd catkin_ws/ifm3d-ros; . /opt/ros/${ROS_DISTRO}/setup.bash; catkin_make'
-
-
-
-# # multistage and switch to bare ros image
-# ARG BASE_IMAGE
-# ARG BASE_IMAGE_TAG
-
-# FROM $BASE_IMAGE:$BASE_IMAGE_TAG
-
-# ARG DEBIAN_FRONTEND=noninteractive
-# COPY --from=build /install/ /usr/
-# COPY --from=build /home/ifm/catkin_ws/ /home/ifm/catkin_ws/
-
-# ARG ROS_DISTRO=noetic
-# ARG DEBIAN_FRONTEND=noninteractive
-
-# # Install runtime requirements
-# RUN apt-get update \
-#     && DEBIAN_FRONTEND=noninteractive apt-get install -y \
-#         libgoogle-glog0v5 \
-#         libxmlrpc-c++8v5 \
-#         locales \
-#         sudo \
-#     && rm -rf /var/lib/apt/lists/*
-
-
-# # install additional run dependencies of ifm3d-ros
-# RUN apt-get update && apt-get install -y --no-install-recommends ros-${ROS_DISTRO}-nodelet \
-#     ros-${ROS_DISTRO}-tf2-ros \
-#     ros-${ROS_DISTRO}-robot=1.5.0-1* \
-#     ros-${ROS_DISTRO}-image-transport \
-#     && rm -rf /var/lib/apt/lists/* \
-#     && apt-get clean && rm -rf /var/lib/apt/lists/*s \
-#     && apt-get autoremove -y
-#     # && dpkg -r --force-depends perl-modules-5.30 gfortran-8 perl-modules-5.30 humanity-icon-theme \
-#     # && dpkg -r --force-depends libicu-dev \
-#     # && dpkg -r --force-depends libpython3.8-dev cmake-data libapr1-dev libgcc-7-dev \
-#     # libmysqlclient-dev libstdc++-7-dev libc6-dev cmake perl-modules-5.30 libpython3.8-dev libperl5.30 \
-#     # && dpkg -r --force-depends libgl1-mesa-dri
-
-# # Setup localisation
-# RUN echo "en_US.UTF-8 UTF-8" >> /etc/locale.gen && \
-#     locale-gen en_US.UTF-8 && \
-#     /usr/sbin/update-locale LANG=en_US.UTF-8
-
-# ENV LANG en_US.UTF-8
-# ENV LANGUAGE en_US:en
-# ENV LC_ALL en_US.UTF-8
-
-# # Create the rosuser user
-# RUN id rosuser 2>/dev/null || useradd --uid 30000 --create-home -s /bin/bash -U rosuser
-# RUN echo "rosuser ALL=(ALL) NOPASSWD: ALL" | tee /etc/sudoers.d/rosuser
-=======
     libssl-dev \
     libgoogle-glog-dev \
     libgoogle-glog0v5 \
@@ -189,7 +62,6 @@
 COPY --from=build /home/ifm/catkin_ws /home/ifm/catkin_ws
 COPY --from=build /home/ifm/ifm3d/*.deb /home/ifm/ifm3d/
 WORKDIR /home/ifm
->>>>>>> 379d0443
 
 # Install ifm3d and ifm3d-ros2 runtime dependencies
 ARG DEBIAN_FRONTEND=noninteractive
